--- conflicted
+++ resolved
@@ -344,7 +344,6 @@
 
     class Meta:
         model = MeasurementItem
-<<<<<<< HEAD
         fields = ['id', 'item_name', 'description']
 
 class VarietyDataThresholdSerializer(serializers.ModelSerializer):
@@ -385,7 +384,4 @@
     variety = serializers.IntegerField(required=False, allow_null=True)
     value = serializers.FloatField()
     source_type = serializers.ChoiceField(choices=[('sensor','Sensor'),('specimen','Specimen'),('manual','Manual')], required=False, default='unknown')
-    source_id = serializers.CharField(required=False, allow_blank=True, allow_null=True)
-=======
-        fields = ['id', 'item_name', 'description']
->>>>>>> e2bd5a51
+    source_id = serializers.CharField(required=False, allow_blank=True, allow_null=True)